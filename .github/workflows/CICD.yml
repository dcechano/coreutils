--- conflicted
+++ resolved
@@ -13,13 +13,8 @@
   PROJECT_NAME: coreutils
   PROJECT_DESC: "Core universal (cross-platform) utilities"
   PROJECT_AUTH: "uutils"
-<<<<<<< HEAD
-  RUST_MIN_SRV: "1.51.0" ## MSRV v1.51.0
-  RUST_COV_SRV: "2020-08-01" ## (~v1.47.0) supported rust version for code coverage; (date required/used by 'coverage') ## !maint: refactor when code coverage support is included in the stable channel
-=======
-  RUST_MIN_SRV: "1.43.1" ## v1.43.0
+  RUST_MIN_SRV: "1.47.0" ## MSRV v1.47.0
   RUST_COV_SRV: "2021-05-06" ## (~v1.52.0) supported rust version for code coverage; (date required/used by 'coverage') ## !maint: refactor when code coverage support is included in the stable channel
->>>>>>> 950076fd
 
 on: [push, pull_request]
 
